# Copyright (c) Facebook, Inc. and its affiliates.
import itertools
import logging
import numpy as np
import operator
import pickle
import torch.utils.data
from tabulate import tabulate
from termcolor import colored

from detectron2.config import configurable
from detectron2.structures import BoxMode
from detectron2.utils.comm import get_world_size
from detectron2.utils.env import seed_all_rng
from detectron2.utils.file_io import PathManager
from detectron2.utils.logger import _log_api_usage, log_first_n

from .catalog import DatasetCatalog, MetadataCatalog
from .common import AspectRatioGroupedDataset, DatasetFromList, MapDataset
from .dataset_mapper import DatasetMapper
from .detection_utils import check_metadata_consistency
from .samplers import InferenceSampler, RepeatFactorTrainingSampler, TrainingSampler

"""
This file contains the default logic to build a dataloader for training or testing.
"""

__all__ = [
    "build_batch_data_loader",
    "build_detection_train_loader",
    "build_detection_test_loader",
    "get_detection_dataset_dicts",
    "load_proposals_into_dataset",
    "print_instances_class_histogram",
]


def filter_images_with_only_crowd_annotations(dataset_dicts):
    """
    Filter out images with none annotations or only crowd annotations
    (i.e., images without non-crowd annotations).
    A common training-time preprocessing on COCO dataset.

    Args:
        dataset_dicts (list[dict]): annotations in Detectron2 Dataset format.

    Returns:
        list[dict]: the same format, but filtered.
    """
    num_before = len(dataset_dicts)

    def valid(anns):
        for ann in anns:
            if ann.get("iscrowd", 0) == 0:
                return True
        return False

    dataset_dicts = [x for x in dataset_dicts if valid(x["annotations"])]
    num_after = len(dataset_dicts)
    logger = logging.getLogger(__name__)
    logger.info(
        "Removed {} images with no usable annotations. {} images left.".format(
            num_before - num_after, num_after
        )
    )
    return dataset_dicts


def filter_images_with_few_keypoints(dataset_dicts, min_keypoints_per_image):
    """
    Filter out images with too few number of keypoints.

    Args:
        dataset_dicts (list[dict]): annotations in Detectron2 Dataset format.

    Returns:
        list[dict]: the same format as dataset_dicts, but filtered.
    """
    num_before = len(dataset_dicts)

    def visible_keypoints_in_image(dic):
        # Each keypoints field has the format [x1, y1, v1, ...], where v is visibility
        annotations = dic["annotations"]
        return sum(
            (np.array(ann["keypoints"][2::3]) > 0).sum()
            for ann in annotations
            if "keypoints" in ann
        )

    dataset_dicts = [
        x for x in dataset_dicts if visible_keypoints_in_image(x) >= min_keypoints_per_image
    ]
    num_after = len(dataset_dicts)
    logger = logging.getLogger(__name__)
    logger.info(
        "Removed {} images with fewer than {} keypoints.".format(
            num_before - num_after, min_keypoints_per_image
        )
    )
    return dataset_dicts


def load_proposals_into_dataset(dataset_dicts, proposal_file):
    """
    Load precomputed object proposals into the dataset.

    The proposal file should be a pickled dict with the following keys:

    - "ids": list[int] or list[str], the image ids
    - "boxes": list[np.ndarray], each is an Nx4 array of boxes corresponding to the image id
    - "objectness_logits": list[np.ndarray], each is an N sized array of objectness scores
      corresponding to the boxes.
    - "bbox_mode": the BoxMode of the boxes array. Defaults to ``BoxMode.XYXY_ABS``.

    Args:
        dataset_dicts (list[dict]): annotations in Detectron2 Dataset format.
        proposal_file (str): file path of pre-computed proposals, in pkl format.

    Returns:
        list[dict]: the same format as dataset_dicts, but added proposal field.
    """
    logger = logging.getLogger(__name__)
    logger.info("Loading proposals from: {}".format(proposal_file))

    with PathManager.open(proposal_file, "rb") as f:
        proposals = pickle.load(f, encoding="latin1")

    # Rename the key names in D1 proposal files
    rename_keys = {"indexes": "ids", "scores": "objectness_logits"}
    for key in rename_keys:
        if key in proposals:
            proposals[rename_keys[key]] = proposals.pop(key)

    # Fetch the indexes of all proposals that are in the dataset
    # Convert image_id to str since they could be int.
    img_ids = set({str(record["image_id"]) for record in dataset_dicts})
    id_to_index = {str(id): i for i, id in enumerate(proposals["ids"]) if str(id) in img_ids}

    # Assuming default bbox_mode of precomputed proposals are 'XYXY_ABS'
    bbox_mode = BoxMode(proposals["bbox_mode"]) if "bbox_mode" in proposals else BoxMode.XYXY_ABS

    for record in dataset_dicts:
        # Get the index of the proposal
        i = id_to_index[str(record["image_id"])]

        boxes = proposals["boxes"][i]
        objectness_logits = proposals["objectness_logits"][i]
        # Sort the proposals in descending order of the scores
        inds = objectness_logits.argsort()[::-1]
        record["proposal_boxes"] = boxes[inds]
        record["proposal_objectness_logits"] = objectness_logits[inds]
        record["proposal_bbox_mode"] = bbox_mode

    return dataset_dicts


def print_instances_class_histogram(dataset_dicts, class_names):
    """
    Args:
        dataset_dicts (list[dict]): list of dataset dicts.
        class_names (list[str]): list of class names (zero-indexed).
    """
    num_classes = len(class_names)
    hist_bins = np.arange(num_classes + 1)
    histogram = np.zeros((num_classes,), dtype=np.int)
    for entry in dataset_dicts:
        annos = entry["annotations"]
        classes = np.asarray(
            [x["category_id"] for x in annos if not x.get("iscrowd", 0)], dtype=np.int
        )
        if len(classes):
            assert classes.min() >= 0, f"Got an invalid category_id={classes.min()}"
            assert (
                classes.max() < num_classes
            ), f"Got an invalid category_id={classes.max()} for a dataset of {num_classes} classes"
        histogram += np.histogram(classes, bins=hist_bins)[0]

    N_COLS = min(6, len(class_names) * 2)

    def short_name(x):
        # make long class names shorter. useful for lvis
        if len(x) > 13:
            return x[:11] + ".."
        return x

    data = list(
        itertools.chain(*[[short_name(class_names[i]), int(v)] for i, v in enumerate(histogram)])
    )
    total_num_instances = sum(data[1::2])
    data.extend([None] * (N_COLS - (len(data) % N_COLS)))
    if num_classes > 1:
        data.extend(["total", total_num_instances])
    data = itertools.zip_longest(*[data[i::N_COLS] for i in range(N_COLS)])
    table = tabulate(
        data,
        headers=["category", "#instances"] * (N_COLS // 2),
        tablefmt="pipe",
        numalign="left",
        stralign="center",
    )
    log_first_n(
        logging.INFO,
        "Distribution of instances among all {} categories:\n".format(num_classes)
        + colored(table, "cyan"),
        key="message",
    )


def get_detection_dataset_dicts(names, filter_empty=True, min_keypoints=0, proposal_files=None):
    """
    Load and prepare dataset dicts for instance detection/segmentation and semantic segmentation.

    Args:
        names (str or list[str]): a dataset name or a list of dataset names
        filter_empty (bool): whether to filter out images without instance annotations
        min_keypoints (int): filter out images with fewer keypoints than
            `min_keypoints`. Set to 0 to do nothing.
        proposal_files (list[str]): if given, a list of object proposal files
            that match each dataset in `names`.

    Returns:
        list[dict]: a list of dicts following the standard dataset dict format.
    """
    if isinstance(names, str):
        names = [names]
    assert len(names), names
    dataset_dicts = [DatasetCatalog.get(dataset_name) for dataset_name in names]
    for dataset_name, dicts in zip(names, dataset_dicts):
        assert len(dicts), "Dataset '{}' is empty!".format(dataset_name)

    if proposal_files is not None:
        assert len(names) == len(proposal_files)
        # load precomputed proposals from proposal files
        dataset_dicts = [
            load_proposals_into_dataset(dataset_i_dicts, proposal_file)
            for dataset_i_dicts, proposal_file in zip(dataset_dicts, proposal_files)
        ]

    dataset_dicts = list(itertools.chain.from_iterable(dataset_dicts))

    has_instances = "annotations" in dataset_dicts[0]
    if filter_empty and has_instances:
        dataset_dicts = filter_images_with_only_crowd_annotations(dataset_dicts)
    if min_keypoints > 0 and has_instances:
        dataset_dicts = filter_images_with_few_keypoints(dataset_dicts, min_keypoints)

    if has_instances:
        try:
            class_names = MetadataCatalog.get(names[0]).thing_classes
            check_metadata_consistency("thing_classes", names)
            print_instances_class_histogram(dataset_dicts, class_names)
        except AttributeError:  # class names are not available for this dataset
            pass

    assert len(dataset_dicts), "No valid data found in {}.".format(",".join(names))
    return dataset_dicts


def build_batch_data_loader(
    dataset, sampler, total_batch_size, *, aspect_ratio_grouping=False, num_workers=0, prefetch_factor=2
):
    """
    Build a batched dataloader. The main differences from `torch.utils.data.DataLoader` are:
    1. support aspect ratio grouping options
    2. use no "batch collation", because this is common for detection training

    Args:
        dataset (torch.utils.data.Dataset): map-style PyTorch dataset. Can be indexed.
        sampler (torch.utils.data.sampler.Sampler): a sampler that produces indices
        total_batch_size, aspect_ratio_grouping, num_workers, prefetch_factor): see
            :func:`build_detection_train_loader`.

    Returns:
        iterable[list]. Length of each list is the batch size of the current
            GPU. Each element in the list comes from the dataset.
    """
    world_size = get_world_size()
    assert (
        total_batch_size > 0 and total_batch_size % world_size == 0
    ), "Total batch size ({}) must be divisible by the number of gpus ({}).".format(
        total_batch_size, world_size
    )

    batch_size = total_batch_size // world_size
    if aspect_ratio_grouping:
        data_loader = torch.utils.data.DataLoader(
            dataset,
            sampler=sampler,
            num_workers=num_workers,
            batch_sampler=None,
            collate_fn=operator.itemgetter(0),  # don't batch, but yield individual elements
            worker_init_fn=worker_init_reset_seed,
            prefetch_factor=prefetch_factor,
            persistent_workers=True,
            pin_memory=True,
    )  # yield individual mapped dict
        return AspectRatioGroupedDataset(data_loader, batch_size)
    else:
        batch_sampler = torch.utils.data.sampler.BatchSampler(
            sampler, batch_size, drop_last=True
        )  # drop_last so the batch always have the same size
        return torch.utils.data.DataLoader(
            dataset,
            num_workers=num_workers,
            batch_sampler=batch_sampler,
            collate_fn=trivial_batch_collator,
            worker_init_fn=worker_init_reset_seed,
            prefetch_factor=prefetch_factor,
            persistent_workers=True,
            pin_memory=True,
        )


def _train_loader_from_config(cfg, mapper=None, *, dataset=None, sampler=None):
    if dataset is None:
        dataset = get_detection_dataset_dicts(
            cfg.DATASETS.TRAIN,
            filter_empty=cfg.DATALOADER.FILTER_EMPTY_ANNOTATIONS,
            min_keypoints=cfg.MODEL.ROI_KEYPOINT_HEAD.MIN_KEYPOINTS_PER_IMAGE
            if cfg.MODEL.KEYPOINT_ON
            else 0,
            proposal_files=cfg.DATASETS.PROPOSAL_FILES_TRAIN if cfg.MODEL.LOAD_PROPOSALS else None,
        )
        _log_api_usage("dataset." + cfg.DATASETS.TRAIN[0])

    if mapper is None:
        mapper = DatasetMapper(cfg, True)

    if sampler is None:
        sampler_name = cfg.DATALOADER.SAMPLER_TRAIN
        logger = logging.getLogger(__name__)
        logger.info("Using training sampler {}".format(sampler_name))
        if sampler_name == "TrainingSampler":
            sampler = TrainingSampler(len(dataset))
        elif sampler_name == "RepeatFactorTrainingSampler":
            repeat_factors = RepeatFactorTrainingSampler.repeat_factors_from_category_frequency(
                dataset, cfg.DATALOADER.REPEAT_THRESHOLD
            )
            sampler = RepeatFactorTrainingSampler(repeat_factors)
        else:
            raise ValueError("Unknown training sampler: {}".format(sampler_name))

    return {
        "dataset": dataset,
        "sampler": sampler,
        "mapper": mapper,
        "total_batch_size": cfg.SOLVER.IMS_PER_BATCH,
        "aspect_ratio_grouping": cfg.DATALOADER.ASPECT_RATIO_GROUPING,
        "num_workers": cfg.DATALOADER.NUM_WORKERS,
        "prefetch_factor": cfg.DATALOADER.PREFETCH_FACTOR,
    }


# TODO can allow dataset as an iterable or IterableDataset to make this function more general
@configurable(from_config=_train_loader_from_config)
def build_detection_train_loader(
    dataset, *, mapper, sampler=None, total_batch_size, aspect_ratio_grouping=True, num_workers=0, prefetch_factor=2
):
    """
    Build a dataloader for object detection with some default features.
    This interface is experimental.

    Args:
        dataset (list or torch.utils.data.Dataset): a list of dataset dicts,
            or a map-style pytorch dataset. They can be obtained by using
            :func:`DatasetCatalog.get` or :func:`get_detection_dataset_dicts`.
        mapper (callable): a callable which takes a sample (dict) from dataset and
            returns the format to be consumed by the model.
            When using cfg, the default choice is ``DatasetMapper(cfg, is_train=True)``.
        sampler (torch.utils.data.sampler.Sampler or None): a sampler that produces
            indices to be applied on ``dataset``. Default to :class:`TrainingSampler`,
            which coordinates an infinite random shuffle sequence across all workers.
        total_batch_size (int): total batch size across all workers. Batching
            simply puts data into a list.
        aspect_ratio_grouping (bool): whether to group images with similar
            aspect ratio for efficiency. When enabled, it requires each
            element in dataset be a dict with keys "width" and "height".
        num_workers (int): number of parallel data loading workers
        prefetch_factor (int): num to prefetch

    Returns:
        torch.utils.data.DataLoader:
            a dataloader. Each output from it is a ``list[mapped_element]`` of length
            ``total_batch_size / num_workers``, where ``mapped_element`` is produced
            by the ``mapper``.
    """
    if isinstance(dataset, list):
        dataset = DatasetFromList(dataset, copy=False)
    if mapper is not None:
        dataset = MapDataset(dataset, mapper)
    if sampler is None:
        sampler = TrainingSampler(len(dataset))
    assert isinstance(sampler, torch.utils.data.sampler.Sampler)
    return build_batch_data_loader(
        dataset,
        sampler,
        total_batch_size,
        aspect_ratio_grouping=aspect_ratio_grouping,
        num_workers=num_workers,
        prefetch_factor=prefetch_factor,
    )


def _test_loader_from_config(cfg, dataset_name, mapper=None):
    """
    Uses the given `dataset_name` argument (instead of the names in cfg), because the
    standard practice is to evaluate each test set individually (not combining them).
    """
    if isinstance(dataset_name, str):
        dataset_name = [dataset_name]

    dataset = get_detection_dataset_dicts(
        dataset_name,
        filter_empty=False,
        proposal_files=[
            cfg.DATASETS.PROPOSAL_FILES_TEST[list(cfg.DATASETS.TEST).index(dataset_name)]
        ]
        if cfg.MODEL.LOAD_PROPOSALS
        else None,
    )
    if mapper is None:
        mapper = DatasetMapper(cfg, False)
    return {"dataset": dataset, "mapper": mapper, "num_workers": cfg.DATALOADER.NUM_WORKERS, "prefetch_factor": cfg.DATALOADER.PREFETCH_FACTOR}


@configurable(from_config=_test_loader_from_config)
<<<<<<< HEAD
def build_detection_test_loader(dataset, *, mapper, num_workers=0, prefetch_factor=2):
=======
def build_detection_test_loader(dataset, *, mapper, sampler=None, num_workers=0):
>>>>>>> d476937b
    """
    Similar to `build_detection_train_loader`, but uses a batch size of 1,
    and :class:`InferenceSampler`. This sampler coordinates all workers to
    produce the exact set of all samples.
    This interface is experimental.

    Args:
        dataset (list or torch.utils.data.Dataset): a list of dataset dicts,
            or a map-style pytorch dataset. They can be obtained by using
            :func:`DatasetCatalog.get` or :func:`get_detection_dataset_dicts`.
        mapper (callable): a callable which takes a sample (dict) from dataset
           and returns the format to be consumed by the model.
           When using cfg, the default choice is ``DatasetMapper(cfg, is_train=False)``.
        sampler (torch.utils.data.sampler.Sampler or None): a sampler that produces
            indices to be applied on ``dataset``. Default to :class:`InferenceSampler`,
            which splits the dataset across all workers.
        num_workers (int): number of parallel data loading workers
        prefetch_factor (int)

    Returns:
        DataLoader: a torch DataLoader, that loads the given detection
        dataset, with test-time transformation and batching.

    Examples:
    ::
        data_loader = build_detection_test_loader(
            DatasetRegistry.get("my_test"),
            mapper=DatasetMapper(...))

        # or, instantiate with a CfgNode:
        data_loader = build_detection_test_loader(cfg, "my_test")
    """
    if isinstance(dataset, list):
        dataset = DatasetFromList(dataset, copy=False)
    if mapper is not None:
        dataset = MapDataset(dataset, mapper)
    if sampler is None:
        sampler = InferenceSampler(len(dataset))
    # Always use 1 image per worker during inference since this is the
    # standard when reporting inference time in papers.
    batch_sampler = torch.utils.data.sampler.BatchSampler(sampler, 1, drop_last=False)
    data_loader = torch.utils.data.DataLoader(
        dataset,
        num_workers=num_workers,
        prefetch_factor=prefetch_factor,
        batch_sampler=batch_sampler,
        collate_fn=trivial_batch_collator,
    )
    return data_loader


def trivial_batch_collator(batch):
    """
    A batch collator that does nothing.
    """
    return batch


def worker_init_reset_seed(worker_id):
    initial_seed = torch.initial_seed() % 2 ** 31
    seed_all_rng(initial_seed + worker_id)<|MERGE_RESOLUTION|>--- conflicted
+++ resolved
@@ -424,11 +424,7 @@
 
 
 @configurable(from_config=_test_loader_from_config)
-<<<<<<< HEAD
-def build_detection_test_loader(dataset, *, mapper, num_workers=0, prefetch_factor=2):
-=======
 def build_detection_test_loader(dataset, *, mapper, sampler=None, num_workers=0):
->>>>>>> d476937b
     """
     Similar to `build_detection_train_loader`, but uses a batch size of 1,
     and :class:`InferenceSampler`. This sampler coordinates all workers to
