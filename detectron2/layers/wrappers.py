--- conflicted
+++ resolved
@@ -120,17 +120,9 @@
     A 'as_tuple=True' version of torch.nonzero to support torchscript.
     because of https://github.com/pytorch/pytorch/issues/38718
     """
-<<<<<<< HEAD
-    if x.dim() == 0:
-        return x.unsqueeze(0).nonzero().unbind(1)
-    if torch.jit.is_scripting():
-        return x.nonzero().unbind(1)
-    return torch.nonzero(x, as_tuple=True)
-=======
     if torch.jit.is_scripting():
         if x.dim() == 0:
             return x.unsqueeze(0).nonzero().unbind(1)
         return x.nonzero().unbind(1)
     else:
-        return x.nonzero(as_tuple=True)
->>>>>>> 2e589a1b
+        return x.nonzero(as_tuple=True)